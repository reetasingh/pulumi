--- conflicted
+++ resolved
@@ -120,7 +120,7 @@
 	DownloadTemplate(name string, progress bool) (io.ReadCloser, error)
 	ListTemplates() ([]workspace.Template, error)
 
-	CancelCurrentUpdate(stackName tokens.QName) error
+	CancelCurrentUpdate(stackRef backend.StackReference) error
 }
 
 type cloudBackend struct {
@@ -629,42 +629,25 @@
 		root, m, opts, displayOpts, unused, false /*dryRun*/, scopes)
 }
 
-<<<<<<< HEAD
-func (b *cloudBackend) Update(
-	stackRef backend.StackReference, pkg *workspace.Project, root string,
-	m backend.UpdateMetadata, opts engine.UpdateOptions,
-	displayOpts backend.DisplayOptions) error {
-
-	return b.PreviewThenPromptThenExecute(
-		client.UpdateKindUpdate, stackRef, pkg, root, m, opts, displayOpts)
-}
-
-func (b *cloudBackend) Destroy(stackRef backend.StackReference, pkg *workspace.Project, root string,
-	m backend.UpdateMetadata, opts engine.UpdateOptions, displayOpts backend.DisplayOptions) error {
-
-	return b.PreviewThenPromptThenExecute(
-		client.UpdateKindDestroy, stackRef, pkg, root, m, opts, displayOpts)
-=======
-func (b *cloudBackend) Update(stackName tokens.QName, pkg *workspace.Project, root string,
+func (b *cloudBackend) Update(stackRef backend.StackReference, pkg *workspace.Project, root string,
 	m backend.UpdateMetadata, opts engine.UpdateOptions, displayOpts backend.DisplayOptions,
 	scopes backend.CancellationScopeSource) error {
 
-	return b.PreviewThenPromptThenExecute(client.UpdateKindUpdate, stackName, pkg, root, m, opts, displayOpts, scopes)
-}
-
-func (b *cloudBackend) Refresh(stackName tokens.QName, pkg *workspace.Project, root string,
+	return b.PreviewThenPromptThenExecute(client.UpdateKindUpdate, stackRef, pkg, root, m, opts, displayOpts, scopes)
+}
+
+func (b *cloudBackend) Refresh(stackRef backend.StackReference, pkg *workspace.Project, root string,
 	m backend.UpdateMetadata, opts engine.UpdateOptions, displayOpts backend.DisplayOptions,
 	scopes backend.CancellationScopeSource) error {
 
-	return b.PreviewThenPromptThenExecute(client.UpdateKindRefresh, stackName, pkg, root, m, opts, displayOpts, scopes)
-}
-
-func (b *cloudBackend) Destroy(stackName tokens.QName, pkg *workspace.Project, root string,
+	return b.PreviewThenPromptThenExecute(client.UpdateKindRefresh, stackRef, pkg, root, m, opts, displayOpts, scopes)
+}
+
+func (b *cloudBackend) Destroy(stackRef backend.StackReference, pkg *workspace.Project, root string,
 	m backend.UpdateMetadata, opts engine.UpdateOptions, displayOpts backend.DisplayOptions,
 	scopes backend.CancellationScopeSource) error {
 
-	return b.PreviewThenPromptThenExecute(client.UpdateKindDestroy, stackName, pkg, root, m, opts, displayOpts, scopes)
->>>>>>> 4724f91e
+	return b.PreviewThenPromptThenExecute(client.UpdateKindDestroy, stackRef, pkg, root, m, opts, displayOpts, scopes)
 }
 
 func (b *cloudBackend) createAndStartUpdate(
@@ -869,12 +852,8 @@
 	return err
 }
 
-<<<<<<< HEAD
-func (b *cloudBackend) GetHistory(stackRef backend.StackReference) ([]backend.UpdateInfo, error) {
-	stack, err := b.getCloudStackIdentifier(stackRef)
-=======
-func (b *cloudBackend) CancelCurrentUpdate(stackName tokens.QName) error {
-	stackID, err := getCloudStackIdentifier(stackName)
+func (b *cloudBackend) CancelCurrentUpdate(stackRef backend.StackReference) error {
+	stackID, err := b.getCloudStackIdentifier(stackRef)
 	if err != nil {
 		return err
 	}
@@ -894,9 +873,8 @@
 	return b.client.CancelUpdate(updateID)
 }
 
-func (b *cloudBackend) GetHistory(stackName tokens.QName) ([]backend.UpdateInfo, error) {
-	stack, err := getCloudStackIdentifier(stackName)
->>>>>>> 4724f91e
+func (b *cloudBackend) GetHistory(stackRef backend.StackReference) ([]backend.UpdateInfo, error) {
+	stack, err := b.getCloudStackIdentifier(stackRef)
 	if err != nil {
 		return nil, err
 	}
